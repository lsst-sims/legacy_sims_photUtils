import numpy

import os
import unittest
import lsst.utils.tests as utilsTests

from lsst.sims.catalogs.measures.instance import InstanceCatalog, register_method, register_class
from lsst.sims.catalogs.generation.db import DBObject, ObservationMetaData
from lsst.sims.catalogs.generation.utils import myTestGals, myTestStars, \
                                                makeStarTestDB, makeGalTestDB, getOneChunk
from lsst.sims.coordUtils.Astrometry import AstrometryGalaxies, AstrometryStars
from lsst.sims.photUtils.Photometry import PhotometryGalaxies, PhotometryStars
from lsst.sims.photUtils.EBV import EBVmixin

from lsst.sims.photUtils.Variability import Variability

# Create test databases
if os.path.exists('testDatabase.db'):
    print "deleting database"
    os.unlink('testDatabase.db')
makeStarTestDB(size=10000, seedVal=1)
makeGalTestDB(size=10000, seedVal=1)

@register_class
class MyVariability(Variability):
    @register_method('testVar')
    def applySineVar(self, varParams, expmjd):
        period = varParams['period']
        amplitude = varParams['amplitude']
        phase = expmjd%period
        magoff = amplitude*numpy.sin(2*numpy.pi*phase)
        return {'u':magoff, 'g':magoff, 'r':magoff, 'i':magoff, 'z':magoff, 'y':magoff}

class testDefaults(object):

    def get_proper_motion_ra(self):
        ra=self.column_by_name('raJ2000')
        out=numpy.zeros(len(ra))
        for i in range(len(ra)):
            out[i]=0.0
        
        return out
  
    
    def get_proper_motion_dec(self):
        ra=self.column_by_name('raJ2000')
        out=numpy.zeros(len(ra))
        for i in range(len(ra)):
            out[i]=0.0
        
        return out
    
    def get_parallax(self):
        ra=self.column_by_name('raJ2000')
        out=numpy.zeros(len(ra))
        for i in range(len(ra)):
            out[i]=1.2
        
        return out
    
    def get_radial_velocity(self):
        ra=self.column_by_name('raJ2000')
        out=numpy.zeros(len(ra))
        for i in range(len(ra)):
            out[i]=0.0
        
        return out

class testStars(InstanceCatalog,AstrometryStars,EBVmixin,MyVariability,PhotometryStars,testDefaults):
    catalog_type = 'test_stars'
<<<<<<< HEAD
    column_outputs=['id','raObserved','decObserved','magNorm',\
=======
    column_outputs=['id','raObserved','decObserved','raTrim','decTrim','magNorm',\
>>>>>>> 2921ae96
    'stellar_magNorm_var', \
    'lsst_u','sigma_lsst_u','lsst_u_var','sigma_lsst_u_var',
    'lsst_g','sigma_lsst_g','lsst_g_var','sigma_lsst_g_var',\
    'lsst_r','sigma_lsst_r','lsst_r_var','sigma_lsst_r_var',\
    'lsst_i','sigma_lsst_i','lsst_i_var','sigma_lsst_i_var',\
    'lsst_z','sigma_lsst_z','lsst_z_var','sigma_lsst_z_var',\
    'lsst_y','sigma_lsst_y','lsst_y_var','sigma_lsst_y_var',\
    'EBV','varParamStr']
<<<<<<< HEAD
    defSedName = 'sed_flat.txt'
    default_columns = [('sedFilename', defSedName, (str, len(defSedName))) ,]

class testGalaxies(InstanceCatalog,AstrometryGalaxies,EBVmixin,MyVariability,PhotometryGalaxies,testDefaults):
    catalog_type = 'test_galaxies'
    column_outputs=['galid','raObserved','decObserved', 'redshift',\
=======
    
class testGalaxies(InstanceCatalog,AstrometryGalaxies,EBVmixin,Variability,PhotometryGalaxies,testDefaults):
    catalog_type = 'test_galaxies'
    column_outputs=['galid','raObserved','decObserved',\
        'raTrim','decTrim',
>>>>>>> 2921ae96
        'magNorm_Recalc_var', 'magNormAgn', 'magNormBulge', 'magNormDisk', \
        'uRecalc', 'sigma_uRecalc', 'uRecalc_var','sigma_uRecalc_var',\
        'gRecalc', 'sigma_gRecalc', 'gRecalc_var','sigma_gRecalc_var',\
        'rRecalc', 'sigma_rRecalc', 'rRecalc_var', 'sigma_rRecalc_var',\
         'iRecalc', 'sigma_iRecalc', 'iRecalc_var','sigma_iRecalc_var',\
         'zRecalc', 'sigma_zRecalc', 'zRecalc_var', 'sigma_zRecalc_var',\
         'yRecalc', 'sigma_yRecalc', 'yRecalc_var', 'sigma_yRecalc_var',\
        'sedFilenameBulge','uBulge', 'sigma_uBulge', 'gBulge', 'sigma_gBulge', \
        'rBulge', 'sigma_rBulge', 'iBulge', 'sigma_iBulge', 'zBulge', 'sigma_zBulge',\
         'yBulge', 'sigma_yBulge', \
        'sedFilenameDisk','uDisk', 'sigma_uDisk', 'gDisk', 'sigma_gDisk', 'rDisk', 'sigma_rDisk', \
        'iDisk', 'sigma_iDisk', 'zDisk', 'sigma_zDisk', 'yDisk', 'sigma_yDisk', \
        'sedFilenameAgn',\
        'uAgn', 'sigma_uAgn', 'uAgn_var', 'sigma_uAgn_var',\
        'gAgn', 'sigma_gAgn', 'gAgn_var', 'sigma_gAgn_var',\
        'rAgn', 'sigma_rAgn', 'rAgn_var', 'sigma_rAgn_var',\
        'iAgn', 'sigma_iAgn', 'iAgn_var', 'sigma_iAgn_var',\
        'zAgn', 'sigma_zAgn', 'zAgn_var', 'sigma_zAgn_var',\
        'yAgn', 'sigma_yAgn', 'yAgn_var', 'sigma_yAgn_var', 'varParamStr']
    defSedName = "sed_flat.txt"
    default_columns = [('sedFilename', defSedName, (str, len(defSedName))) ,
                       ('sedFilenameAgn', defSedName, (str, len(defSedName))),
                       ('sedFilenameBulge', defSedName, (str, len(defSedName))),
                       ('sedFilenameDisk', defSedName, (str, len(defSedName))),
                      ]

    def get_internalAvDisk(self):
        return numpy.ones(len(self._current_chunk))*0.1

    def get_internalAvBulge(self):
        return numpy.ones(len(self._current_chunk))*0.1

    def get_galid(self):
        return self.column_by_name('id')

class variabilityUnitTest(unittest.TestCase):

    def setUp(self):
        self.obs_metadata = ObservationMetaData(mjd=52000.7, bandpassName='i', circ_bounds=dict(ra=200., dec=-30, radius=1.))
        self.galaxy = myTestGals()
        self.star = myTestStars()

    def tearDown(self):
        del self.galaxy
        del self.star
        del self.obs_metadata

    def testGalaxyVariability(self):

        galcat = testGalaxies(self.galaxy, obs_metadata=self.obs_metadata)
        results = self.galaxy.query_columns(['varParamStr'], obs_metadata=self.obs_metadata, constraint='VarParamStr is not NULL')
        result = getOneChunk(results)
        for row in result:
            mags=galcat.applyVariability(row['varParamStr'])

    def testStarVariability(self):
        starcat = testStars(self.star, obs_metadata=self.obs_metadata)
        results = self.star.query_columns(['varParamStr'], obs_metadata=self.obs_metadata, constraint='VarParamStr is not NULL')
        result = getOneChunk(results)
        for row in result:
            mags=starcat.applyVariability(row['varParamStr'])

class photometryUnitTest(unittest.TestCase):
    def setUp(self):
        self.obs_metadata = ObservationMetaData(mjd=52000.7, bandpassName='i', circ_bounds=dict(ra=200., dec=-30, radius=1.))
        self.galaxy = myTestGals()
        self.star = myTestStars()

    def tearDown(self):
        del self.galaxy
        del self.star
        del self.obs_metadata

    def testStars(self):
        test_cat=testStars(self.star, obs_metadata=self.obs_metadata)
        test_cat.write_catalog("testStarsOutput.txt")
        results = self.star.query_columns(obs_metadata=self.obs_metadata)
        result = getOneChunk(results)


    def testGalaxies(self):
        test_cat=testGalaxies(self.galaxy, obs_metadata=self.obs_metadata)
        test_cat.write_catalog("testGalaxiesOutput.txt")
        results = self.galaxy.query_columns(obs_metadata=self.obs_metadata)
        result = getOneChunk(results)
     
def suite():
    utilsTests.init()
    suites = []
    suites += unittest.makeSuite(variabilityUnitTest)
    suites += unittest.makeSuite(photometryUnitTest)
    suites += unittest.makeSuite(utilsTests.MemoryTestCase)
    return unittest.TestSuite(suites)

def run(shouldExit = False):
    utilsTests.run(suite(),shouldExit)

if __name__ == "__main__":
    run(True)<|MERGE_RESOLUTION|>--- conflicted
+++ resolved
@@ -68,11 +68,7 @@
 
 class testStars(InstanceCatalog,AstrometryStars,EBVmixin,MyVariability,PhotometryStars,testDefaults):
     catalog_type = 'test_stars'
-<<<<<<< HEAD
-    column_outputs=['id','raObserved','decObserved','magNorm',\
-=======
     column_outputs=['id','raObserved','decObserved','raTrim','decTrim','magNorm',\
->>>>>>> 2921ae96
     'stellar_magNorm_var', \
     'lsst_u','sigma_lsst_u','lsst_u_var','sigma_lsst_u_var',
     'lsst_g','sigma_lsst_g','lsst_g_var','sigma_lsst_g_var',\
@@ -81,20 +77,13 @@
     'lsst_z','sigma_lsst_z','lsst_z_var','sigma_lsst_z_var',\
     'lsst_y','sigma_lsst_y','lsst_y_var','sigma_lsst_y_var',\
     'EBV','varParamStr']
-<<<<<<< HEAD
     defSedName = 'sed_flat.txt'
     default_columns = [('sedFilename', defSedName, (str, len(defSedName))) ,]
 
 class testGalaxies(InstanceCatalog,AstrometryGalaxies,EBVmixin,MyVariability,PhotometryGalaxies,testDefaults):
     catalog_type = 'test_galaxies'
-    column_outputs=['galid','raObserved','decObserved', 'redshift',\
-=======
-    
-class testGalaxies(InstanceCatalog,AstrometryGalaxies,EBVmixin,Variability,PhotometryGalaxies,testDefaults):
-    catalog_type = 'test_galaxies'
     column_outputs=['galid','raObserved','decObserved',\
-        'raTrim','decTrim',
->>>>>>> 2921ae96
+        'raTrim','decTrim', 'redshift',
         'magNorm_Recalc_var', 'magNormAgn', 'magNormBulge', 'magNormDisk', \
         'uRecalc', 'sigma_uRecalc', 'uRecalc_var','sigma_uRecalc_var',\
         'gRecalc', 'sigma_gRecalc', 'gRecalc_var','sigma_gRecalc_var',\
