import unittest
import lsst.utils.tests as utilsTests
import os
import shutil
import numpy as np
import gzip
import pyfits
import re
from lsst.sims.photUtils.readGalfast.selectStarSED import selectStarSED
from lsst.sims.photUtils.readGalfast.readGalfast import readGalfast
from lsst.sims.photUtils.Sed import Sed
from lsst.sims.photUtils.photUtils import Photometry as phot
from lsst.sims.catalogs.measures.instance.fileMaps import SpecMap

class TestSelectStarSED(unittest.TestCase):

    @classmethod
    def setUpClass(cls):
<<<<<<< HEAD

        #because SCons only knows about a limited subset of the LSST environment variables
        os.environ['LSST_THROUGHPUTS_DEFAULT'] = os.path.join(os.getenv('THROUGHPUTS_DIR'),'baseline')
        os.environ['SDSS_THROUGHPUTS'] = os.path.join(os.getenv('THROUGHPUTS_DIR'),'sdss')

=======
>>>>>>> c2a897e4
        #Left this in after removing loading SEDs so that we can make sure that if the structure of
        #sims_sed_library changes in a way that affects testReadGalfast we can detect it.
        specMap= SpecMap()
        cls._specMapDict = {}
        specFileStart = ['kp', 'burrows', 'bergeron'] #The beginning of filenames of different SED types
        specFileTypes = ['kurucz', 'mlt','wd']
        for specStart, specKey in zip(specFileStart, specFileTypes):
            for key, val in sorted(specMap.subdir_map.iteritems()):
                if re.match(key, specStart):
                    cls._specMapDict[specKey] = str(val)

    @classmethod
    def tearDownClass(cls):
        del cls._specMapDict

    def setUp(self):
        self.kmTestName = 'km99_9999.fits_g99_9999'
        self.mTestName = 'm99.99Full.dat'

        #Set up Test Spectra Directory
        os.makedirs('testReadGalfastSpectra/starSED/kurucz')
        os.mkdir('testReadGalfastSpectra/starSED/mlt')
        os.mkdir('testReadGalfastSpectra/starSED/wDs')
        kDir = os.environ['SIMS_SED_LIBRARY_DIR'] + '/' + self._specMapDict['kurucz'] + '/'
        mltDir = os.environ['SIMS_SED_LIBRARY_DIR'] + '/' + self._specMapDict['mlt'] + '/'
        wdDir = os.environ['SIMS_SED_LIBRARY_DIR'] + '/' + self._specMapDict['wd'] + '/'
        #Use particular indices to get different types of seds within mlt and wds
        for kFile, mltFile, wdFile in zip(os.listdir(kDir)[0:20], 
                                          np.array(os.listdir(mltDir))[np.arange(-10,11)], 
                                          np.array(os.listdir(wdDir))[np.arange(-10,11)]):
            shutil.copyfile(str(kDir + kFile), str('testReadGalfastSpectra/starSED/kurucz/' + kFile))
            shutil.copyfile(str(mltDir + mltFile), str('testReadGalfastSpectra/starSED/mlt/' + mltFile))
            shutil.copyfile(str(wdDir + wdFile), str('testReadGalfastSpectra/starSED/wDs/' + wdFile))
        #Load in extra kurucz to test negative Logz Readout
        shutil.copyfile(str(kDir + 'kp01_7000.fits_g40_7240.gz'), 
                        str('testReadGalfastSpectra/starSED/kurucz/kp01_7000.fits_g40_7240.gz'))        

    def tearDown(self):
        if os.path.exists(self.kmTestName):
            os.unlink(self.kmTestName)

        if os.path.exists(self.mTestName):
            os.unlink(self.mTestName)

        del self.kmTestName
        del self.mTestName

        shutil.rmtree('testReadGalfastSpectra')

    def testLoadKurucz(self):
        """Test SED loading algorithm by making sure SEDs are all accounted for """
        #Test Matching to Kurucz SEDs
        loadTestKurucz = selectStarSED()
        loadTestKurucz.kuruczDir = ('testReadGalfastSpectra/starSED/kurucz/')
        testSEDs = loadTestKurucz.loadKuruczSEDs()

        #Read in a list of the SEDs in the kurucz sims sed directory
        testKuruczList = os.listdir('testReadGalfastSpectra/starSED/kurucz/')

        #First make sure that all SEDs are correctly accounted for if no subset provided
        self.assertEqual(testSEDs['sEDName'], testKuruczList)

        #Then test to make sure no values are null in any of the lists within the dictionary
        for key in testSEDs.keys():
            for item in testSEDs[key]:
                self.assertIsNotNone(item)

        #Test same condition if subset is provided
        testSubsetList = ['km01_7000.fits_g40_7140.gz', 'kp01_7000.fits_g40_7240.gz']
        testSEDsSubset = loadTestKurucz.loadKuruczSEDs(subset = testSubsetList)

        #Next make sure that correct subset loads if subset is provided
        self.assertEqual(testSEDsSubset['sEDName'], testSubsetList)

        #Finally make sure that values are being entered into dictionaries correctly
        self.assertEqual(testSEDsSubset['logZ'], [-0.1, 0.1]) #Test both pos. and neg. get in right
        self.assertEqual(testSEDsSubset['logg'], [4.0, 4.0])
        self.assertEqual(testSEDsSubset['temp'], [7140, 7240])

        #Now test colors are being calculated correctly by loading a flat sed into it
        testSED = Sed()
        testSEDsColors = selectStarSED()

        testSED.setFlatSED(wavelen_min = 280.0, wavelen_max = 1170.0)
        testSED.multiplyFluxNorm(testSED.calcFluxNorm(10, testSEDsColors.bandpassDict['r']))
        #Give kurucz like filename just so it works
        testSED.writeSED(self.kmTestName)

        testSEDsColors.kuruczDir = str(os.getcwd() + '/')
        testColors = testSEDsColors.loadKuruczSEDs(subset = [self.kmTestName])
        self.assertAlmostEqual(testColors['umg'][0], 0.0)
        self.assertAlmostEqual(testColors['gmr'][0], 0.0)
        self.assertAlmostEqual(testColors['rmi'][0], 0.0)
        self.assertAlmostEqual(testColors['imz'][0], 0.0)

    def testLoadMLT(self):
        """Test SED loading algorithm by making sure SEDs are all accounted for"""
        #Test Matching to mlt SEDs
        loadTestMLT = selectStarSED()
        loadTestMLT.mltDir = ('testReadGalfastSpectra/starSED/mlt/')
        testSEDs = loadTestMLT.loadmltSEDs()

        #Read in a list of the SEDs in the kurucz sims sed directory
        testMLTList = os.listdir('testReadGalfastSpectra/starSED/mlt/')

        #First make sure that all SEDs are correctly accounted for if no subset provided
        self.assertItemsEqual(testSEDs['sEDName'], testMLTList)

        #Then test to make sure no values are null in any of the lists within the dictionary
        for key in testSEDs.keys():
            for item in testSEDs[key]:
                self.assertIsNotNone(item)

        #Test same condition if subset is provided
        testSubsetList = ['m0.0Full.dat.gz']
        testSEDsSubset = selectStarSED().loadmltSEDs(subset = testSubsetList)

        #Next make sure that correct subset loads if subset is provided
        self.assertItemsEqual(testSEDsSubset['sEDName'], testSubsetList)

        #Now test colors are being calculated correctly by loading a flat sed into it
        testSED = Sed()
        testSEDsColors = selectStarSED()

        testSED.setFlatSED(wavelen_min = 280.0, wavelen_max = 1170.0)
        testSED.multiplyFluxNorm(testSED.calcFluxNorm(10, testSEDsColors.bandpassDict['r']))
        #Give mlt like filename just so it works
        testSED.writeSED(self.mTestName)

        testSEDsColors.mltDir = str(os.getcwd() + '/')
        testColors = testSEDsColors.loadmltSEDs(subset = [self.mTestName])
        self.assertAlmostEqual(testColors['umg'][0], 0.0)
        self.assertAlmostEqual(testColors['gmr'][0], 0.0)
        self.assertAlmostEqual(testColors['rmi'][0], 0.0)
        self.assertAlmostEqual(testColors['imz'][0], 0.0)

    def testLoadWD(self):
        """Test SED loading algorithm by making sure SEDs are all accounted for and
        values for each property have been calculated."""
        #Test Matching to WD SEDs
        loadTestWD = selectStarSED()
        loadTestWD.wdDir = ('testReadGalfastSpectra/starSED/wDs/')
        testSEDs = loadTestWD.loadwdSEDs()

        #Add extra step because WD SEDs are separated into helium and hydrogen
        testSEDNamesLists = []
        testSEDNamesLists.append(testSEDs['H']['sEDName'])
        testSEDNamesLists.append(testSEDs['HE']['sEDName'])
        testSEDNames = [name for nameList in testSEDNamesLists for name in nameList]

        #Read in a list of the SEDs in the kurucz sims sed directory
        testWDList = os.listdir('testReadGalfastSpectra/starSED/wDs/')

        #First make sure that all SEDs are correctly accounted for if no subset provided
        self.assertItemsEqual(testSEDNames, testWDList)

        #Then test to make sure no values are null in any of the lists within the dictionary
        for wdType in ['H', 'HE']:
            for key in testSEDs[wdType].keys():
                for item in testSEDs[wdType][key]:
                    self.assertIsNotNone(item)

        #Test same condition if subset is provided
        testSubsetList = ['bergeron_10000_75.dat_10100.gz', 'bergeron_He_9000_80.dat_9400.gz']

        testSEDsSubset = selectStarSED().loadwdSEDs(subset = testSubsetList)

        #Add extra step because WD SEDs are separated into helium and hydrogen
        testSEDNamesSubsetLists = []
        testSEDNamesSubsetLists.append(testSEDsSubset['H']['sEDName'])
        testSEDNamesSubsetLists.append(testSEDsSubset['HE']['sEDName'])
        testSEDNamesSubset = [name for nameList in testSEDNamesSubsetLists for name in nameList]

        #Next make sure that correct subset loads if subset is provided
        self.assertItemsEqual(testSEDNamesSubset, testSubsetList)

        #Make sure that the names get separated into correct wd type
        self.assertItemsEqual(testSEDsSubset['H']['sEDName'], [testSubsetList[0]])
        self.assertItemsEqual(testSEDsSubset['HE']['sEDName'], [testSubsetList[1]])

        #Now test colors are being calculated correctly by loading a flat sed into it
        testSED = Sed()
        testSEDsColors = selectStarSED()

        testSED.setFlatSED(wavelen_min = 280.0, wavelen_max = 1170.0)
        testSED.multiplyFluxNorm(testSED.calcFluxNorm(10, testSEDsColors.bandpassDict['r']))
        #Give WD like filename just so it works
        testName = 'bergeron_9999_99.dat_9999'
        testNameHe = 'bergeron_He_9999_99.dat_9999'
        testSED.writeSED(testName)
        testSED.writeSED(testNameHe)

        testSEDsColors.wdDir = str(os.getcwd() + '/')
        testColors = testSEDsColors.loadwdSEDs(subset = [testName, testNameHe])
        self.assertAlmostEqual(testColors['H']['umg'][0], 0.0)
        self.assertAlmostEqual(testColors['H']['gmr'][0], 0.0)
        self.assertAlmostEqual(testColors['H']['rmi'][0], 0.0)
        self.assertAlmostEqual(testColors['H']['imz'][0], 0.0)
        self.assertAlmostEqual(testColors['HE']['umg'][0], 0.0)
        self.assertAlmostEqual(testColors['HE']['gmr'][0], 0.0)
        self.assertAlmostEqual(testColors['HE']['rmi'][0], 0.0)
        self.assertAlmostEqual(testColors['HE']['imz'][0], 0.0)

        os.unlink(testName)
        os.unlink(testNameHe)

    def testDeReddenGalfast(self):

        """Test that consistent numbers come out of deReddening procedure"""

        am = 0.5
        coeffs = np.ones(5)
        mags = np.arange(2,-3,-1)

        testDeRedColors = selectStarSED().deReddenGalfast(am, mags[0], mags[1], mags[2], mags[3],
                                                          mags[4], coeffs)

        #Test Output
        expectedDeRed = np.ones(4)
        np.testing.assert_equal(testDeRedColors, expectedDeRed)

    def testFindSED(self):

        """Pull SEDs from each type and make sure that each SED gets matched to itself."""

        testMatching = selectStarSED()
        testMatching.sEDDir = 'testReadGalfastSpectra/'
        testMatching.kuruczDir = 'testReadGalfastSpectra/starSED/kurucz/'
        testMatching.mltDir = 'testReadGalfastSpectra/starSED/mlt/'
        testMatching.wdDir = 'testReadGalfastSpectra/starSED/wDs/'

        testSubsetList = []
        testSubsetType = []
        testSubsetComp = []
        testOutputName = []
        testOutputNameReddened = []
        #Populate Lists
        for fileName in os.listdir(testMatching.kuruczDir)[0:10]:
            testSubsetList.append(fileName)
            testSubsetType.append('kurucz')
            testSubsetComp.append(1)
        for fileName in os.listdir(testMatching.mltDir)[0:10]:
            testSubsetList.append(fileName)
            testSubsetType.append('mlt')
            testSubsetComp.append(1)
        #This is to get both H and HE WDs
        wdLists = [os.listdir(testMatching.wdDir)[-10:], os.listdir(testMatching.wdDir)[:10]]
        wdNames = [wdName for wdList in wdLists for wdName in wdList]
        for fileName in wdNames:
            testSubsetList.append(fileName)
            testSubsetType.append('wDs')
            if 'He' in fileName:
                testSubsetComp.append(15)
            else:
                testSubsetComp.append(10)

        testMatchingDict = {}
        testMatchingDict['kurucz'] = testMatching.loadKuruczSEDs()
        testMatchingDict['mlt'] = testMatching.loadmltSEDs()
        testMatchingWDs = testMatching.loadwdSEDs()
        testMatchingDict['wdH'] = testMatchingWDs['H']
        testMatchingDict['wdHE'] = testMatchingWDs['HE']

        specMap = SpecMap()

        for testSEDNum in range(0, len(testSubsetList)):

            if testSEDNum % 10 == 0:
                print 'Calculating test colors for SED %i of %i' % (testSEDNum, len(testSubsetList))

            getSEDColors = Sed()
            testSEDName = testSubsetList[testSEDNum].strip('.gz')
            getSEDColors.readSED_flambda(str(testMatching.sEDDir + '/' +
                                             str(specMap.__getitem__(testSEDName))))
            getSEDColors.multiplyFluxNorm(getSEDColors.calcFluxNorm(10, testMatching.bandpassDict['r']))
            testSEDPhotometry = phot()
            testMagDict = testSEDPhotometry.manyMagCalc_dict(getSEDColors, testMatching.phiArray,
                                                             testMatching.wavelenstep,
                                                             testMatching.bandpassDict,
                                                             testMatching.filterList)

            #First test without reddening
            testOutputName.append(testMatching.findSED(testMatchingDict, testMagDict['u'], testMagDict['g'],
                                                       testMagDict['r'], testMagDict['i'], testMagDict['z'],
                                                       0, testSubsetComp[testSEDNum], reddening = False))
            #Next test with reddening and custom coeffs
            am = 0.5
            reddenCoeffs = np.array([1.2, 1.1, 1.0, 0.9, 0.8])
            testReddening = am * reddenCoeffs
            testReddenedMagDict = {}
            for filter, coeffNum in zip(testMatching.filterList, range(0, len(testReddening))):
                testReddenedMagDict[filter] = testMagDict[filter] + testReddening[coeffNum]
            testOutputNameReddened.append(testMatching.findSED(testMatchingDict, testReddenedMagDict['u'],
                                                               testReddenedMagDict['g'],
                                                               testReddenedMagDict['r'],
                                                               testReddenedMagDict['i'],
                                                               testReddenedMagDict['z'], am,
                                                               testSubsetComp[testSEDNum], True,
                                                               reddenCoeffs))
        self.assertEqual(testOutputName, testSubsetList)
        self.assertEqual(testOutputNameReddened, testSubsetList)

class TestReadGalfast(unittest.TestCase):

    @classmethod
    def setUpClass(cls):
<<<<<<< HEAD
        #because SCons only knows about a limited subset of the LSST environment variables
        os.environ['LSST_THROUGHPUTS_DEFAULT'] = os.path.join(os.getenv('THROUGHPUTS_DIR'),'baseline')
        os.environ['SDSS_THROUGHPUTS'] = os.path.join(os.getenv('THROUGHPUTS_DIR'),'sdss')

=======
>>>>>>> c2a897e4
        #Left this in after removing loading SEDs so that we can make sure that if the structure of
        #sims_sed_library changes in a way that affects testReadGalfast we can detect it.
        specMap= SpecMap()
        cls._specMapDict = {}
        specFileStart = ['kp', 'burrows', 'bergeron'] #The beginning of filenames of different SED types
        specFileTypes = ['kurucz', 'mlt','wd']
        for specStart, specKey in zip(specFileStart, specFileTypes):
            for key, val in sorted(specMap.subdir_map.iteritems()):
                if re.match(key, specStart):
                    cls._specMapDict[specKey] = str(val)

    @classmethod
    def tearDownClass(cls):
        del cls._specMapDict

    def setUp(self):

        #Set up Test Spectra Directory
        os.makedirs('testReadGalfastSpectra/starSED/kurucz')
        os.mkdir('testReadGalfastSpectra/starSED/mlt')
        os.mkdir('testReadGalfastSpectra/starSED/wDs')
        kDir = os.environ['SIMS_SED_LIBRARY_DIR'] + '/' + self._specMapDict['kurucz'] + '/'
        mltDir = os.environ['SIMS_SED_LIBRARY_DIR'] + '/' + self._specMapDict['mlt'] + '/'
        wdDir = os.environ['SIMS_SED_LIBRARY_DIR'] + '/' + self._specMapDict['wd'] + '/'
        #Use particular indices to get different types of seds within mlt and wds
        for kFile, mltFile, wdFile in zip(os.listdir(kDir)[0:20], 
                                          np.array(os.listdir(mltDir))[np.arange(-10,11)], 
                                          np.array(os.listdir(wdDir))[np.arange(-10,11)]):
            shutil.copyfile(str(kDir + kFile), str('testReadGalfastSpectra/starSED/kurucz/' + kFile))
            shutil.copyfile(str(mltDir + mltFile), str('testReadGalfastSpectra/starSED/mlt/' + mltFile))
            shutil.copyfile(str(wdDir + wdFile), str('testReadGalfastSpectra/starSED/wDs/' + wdFile))

    def tearDown(self):
        if os.path.exists('exampleOutput.txt'):
            os.unlink('exampleOutput.txt')

        if os.path.exists('exampleOutputGzip.txt'):
            os.unlink('exampleOutputGzip.txt')

        if os.path.exists('exampleOutputFits.txt'):
            os.unlink('exampleOutputFits.txt')

        if os.path.exists('example.txt'):
             os.unlink('example.txt')

        if os.path.exists('gzipExample.txt.gz'):
            os.unlink('gzipExample.txt.gz')

        if os.path.exists('exampleFits.fits'):
             os.unlink('exampleFits.fits')

        shutil.rmtree('testReadGalfastSpectra')

    def testParseGalfast(self):

        """Test Read-in of Galfast Header"""

        testRG = readGalfast()
        #First test that exception is raised when an invalid header label is used
        testInvalidHeader = 'lb[2] header'
        self.assertRaises(RuntimeError, testRG.parseGalfast, testInvalidHeader)

        #Next test that '#' is ignored
        testSymbolHeader = '# lb[2]'
        testSymbolDict = testRG.parseGalfast(testSymbolHeader)
        self.assertEqual(testSymbolDict, {'l':0, 'b':1})

        #Test that new line marker at end of line is ignored
        testNewLineHeader = '# lb[2] \n '
        testNewLineDict = testRG.parseGalfast(testNewLineHeader)
        self.assertEqual(testNewLineDict, {'l':0, 'b':1})

        #Next test that extra spaces are ignored
        testSpaceHeader = 'lb[2]     radec[2]'
        testSpaceDict = testRG.parseGalfast(testSpaceHeader)
        self.assertEqual(testSpaceDict, {'l':0, 'b':1, 'ra':2, 'dec':3})

        #Test that every header value gets put in the right place using different order than usually come out
        testFullHeader = '# lb[2] XYZ[3] radec[2] absSDSSr{alias=M1;alias=absmag;band=SDSSr;} ' +\
                         'DM comp FeH vcyl[3] pmlb[3] pmradec[3] Am AmInf SDSSugriz[5]{class=magnitude;' +\
                         'fieldNames=0:SDSSu,1:SDSSg,2:SDSSr,3:SDSSi,4:SDSSz;} ' +\
                         'SDSSugrizPhotoFlags{class=flags;}'
        actualFullHeaderDict = {'l':0, 'b':1, 'X':2, 'Y':3, 'Z':4, 'ra':5, 'dec':6, 'absSDSSr':7, 'DM':8,
                                'comp':9, 'FeH':10, 'Vr':11, 'Vphi':12, 'Vz':13, 'pml':14, 'pmb':15,
                                'vRadlb':16, 'pmra':17, 'pmdec':18, 'vRad':19, 'Am':20, 'AmInf':21,
                                'SDSSu':22, 'SDSSg':23, 'SDSSr':24, 'SDSSi':25, 'SDSSz':26,
                                'SDSSPhotoFlags':27}
        testFullHeaderDict = testRG.parseGalfast(testFullHeader)
        self.assertEqual(testFullHeaderDict, actualFullHeaderDict)

    def testFindLSSTMags(self):

        """Make sure that the Magnitudes you get from spectra are correct"""

        testRG = readGalfast()
        sEDParams = selectStarSED()
        testPhot = phot()
        absLSSTr = 10.
        DM = 10.
        am = 0.5
        lsstExtCoords = [1.25, 1.15, 1.05, 0.95, 0.85, 0.75]
        sEDDict = {}

        #Test a kurucz, an mlt, and a wd
        testSpectra = ['bergeron_10000_75.dat_10100.gz', 'm0.0Full.dat.gz', 'km01_7000.fits_g40_7140.gz']
        testTypes = ['wdH', 'mlt', 'kurucz']
        testDirs = ['wDs', 'mlt', 'kurucz']
        #Build SedDict
        for testSpectrum, testType, testDir in zip(testSpectra, testTypes, testDirs):
            sEDObj = Sed()
            sEDObj.readSED_flambda(sEDParams.sEDDir + '/starSED/' + testDir + '/' + testSpectrum)
            rMagDict = {}
            testTypeDict = {}
            lsstgmrDict = {}; lsstumgDict = {}; lsstrmiDict = {}; lsstimzDict = {}; lsstzmyDict = {};
            lsstrMagsDict = {}
            rMagDict[testSpectrum] = sEDObj.calcMag(sEDParams.bandpassDict['r'])
            testTypeDict['rMags'] = rMagDict
            lsstTestMagDict =  testPhot.manyMagCalc_dict(sEDObj, sEDParams.lsstPhiArray,
                                                         sEDParams.lsstWavelenstep,
                                                         sEDParams.lsstBandpassDict,
                                                         sEDParams.lsstFilterList)
            lsstgmrDict[testSpectrum] = lsstTestMagDict['g'] - lsstTestMagDict['r']
            lsstumgDict[testSpectrum] = lsstTestMagDict['u'] - lsstTestMagDict['g']
            lsstrmiDict[testSpectrum] = lsstTestMagDict['r'] - lsstTestMagDict['i']
            lsstimzDict[testSpectrum] = lsstTestMagDict['i'] - lsstTestMagDict['z']
            lsstzmyDict[testSpectrum] = lsstTestMagDict['z'] - lsstTestMagDict['y']
            lsstrMagsDict[testSpectrum] = lsstTestMagDict['r']
            testTypeDict['lsstgmr'] = lsstgmrDict
            testTypeDict['lsstumg'] = lsstumgDict
            testTypeDict['lsstrmi'] = lsstrmiDict
            testTypeDict['lsstimz'] = lsstimzDict
            testTypeDict['lsstzmy'] = lsstzmyDict
            testTypeDict['lsstrMags'] = lsstrMagsDict
            sEDDict[testType] = testTypeDict

        for testSpectrum, testType, testDir in zip(testSpectra, testTypes, testDirs):
            sEDObj = Sed()
            sEDObj.readSED_flambda(sEDParams.sEDDir + '/starSED/' + testDir + '/' + testSpectrum)
            #Calculate the SDSSr if the SED's LSSTr is set to absLSSTr above
            #Then Make sure with this input you get the same LSSTr out of findLSSTMags
            lsstFluxNorm = sEDObj.calcFluxNorm(absLSSTr, sEDParams.lsstBandpassDict['r'])
            sEDObj.multiplyFluxNorm(lsstFluxNorm)
            absSDSSr = sEDObj.calcMag(sEDParams.bandpassDict['r'])
            testFluxNorm, testMagDict = testRG.findLSSTMags(testSpectrum, sEDDict, absSDSSr,
                                                            DM, am, lsstExtCoords)
            self.assertAlmostEqual(testFluxNorm, lsstFluxNorm)
            self.assertAlmostEqual(testMagDict['r'] - DM - (am * lsstExtCoords[2]), absLSSTr)

    def testConvDMtoKpc(self):

        """Make sure Distance Modulus get correctly converted to distance in kpc"""

        testRG = readGalfast()
        dm = 10.
        actualKpcDistance = 1.
        testKpcDistance = testRG.convDMtoKpc(dm)
        self.assertEqual(testKpcDistance, actualKpcDistance)

    def testLoadGalfast(self):

        """Make sure all desired input file types are correctly processed and return correct output files"""

        testRG = readGalfast()
        #First test that it makes sure file exists
        self.assertRaises(RuntimeError, testRG.loadGalfast, ['notarealfile.txt'], ['noOutput.txt'])

        #Next test that if an unknown file format is entered it exits
        self.assertRaises(RuntimeError, testRG.loadGalfast, ['notarealfile.dat'], ['noOutput.txt'])

        #Write example files and then load in and make sure example output files are created
        #First .txt
        exampleIn = open('example.txt', 'w')
        inHeader = '# lb[2] XYZ[3] radec[2] absSDSSr{alias=M1;alias=absmag;band=SDSSr;} DM comp FeH ' +\
                   'vcyl[3] pmlb[3] pmradec[3] Am AmInf SDSSugriz[5]{class=magnitude;fieldNames=0:SDSSu,' +\
                   '1:SDSSg,2:SDSSr,3:SDSSi,4:SDSSz;} SDSSugrizPhotoFlags{class=flags;} \n'
        testComment = '# Comment\n'
        inData = '   1.79371816  -89.02816704   11.92064832  -27.62775082       7.15       0.22   ' +\
                 '-421.87   8.126   4.366   0 -0.095    13.7  -183.4    -6.2   -20.58   -12.60    ' +\
                 '13.02    21.34   -11.26    13.02  0.037  0.037  14.350  12.949  12.529  12.381  12.358 0'
        exampleIn.write(inHeader)
        exampleIn.write(testComment)
        exampleIn.write(inData)
        exampleIn.close()

        #Then gzipped
        exampleGzipIn = gzip.open('gzipExample.txt.gz', 'w')
        exampleGzipIn.write(inHeader)
        exampleGzipIn.write(testComment)
        exampleGzipIn.write(inData)
        exampleGzipIn.close()

        #Finally a fits file, but first make sure to remove pre-existing file
        if os.path.isfile('exampleFits.fits'):
            os.remove('exampleFits.fits')
        columnNames = ['lb', 'XYZ', 'radec', 'absSDSSr', 'DM', 'comp', 'FeH', 'vcyl', 'pmlb', 'pmradec',
                       'Am', 'AmInf', 'SDSSugriz', 'SDSSugrizPhotoFlags']
        columnArrays = [[[1.79371816, -89.02816704]],  [[7.15, 0.22, -421.87]],
                        [[11.92064832, -27.62775082]], [[8.126]], [[4.366]], [[0]], [[-0.095]],
                        [[13.7,  -183.4, -6.2]], [[-20.58, -12.60, 13.02]], [[21.34, -11.26, 13.02]],
                        [[0.037]], [[0.037]],  [[14.350, 12.949, 12.529, 12.381, 12.358]], [[0]]]
        columnFormats = ['2E', '3E', '2E', 'E', 'E', 'E', 'E', '3E', '3E', '3E', 'E', 'E', '5E', 'E']
        cols = pyfits.ColDefs([pyfits.Column(name = columnNames[0], format = columnFormats[0],
                                             array = columnArrays[0])])
        for colName, colArray, colFormat in zip(columnNames[1:], columnArrays[1:], columnFormats[1:]):
            cols.add_col(pyfits.Column(name = colName, format = colFormat, array = colArray))
        exampleTable = pyfits.new_table(cols)
        exampleTable.writeto('exampleFits.fits')
        testRG.loadGalfast(['example.txt', 'gzipExample.txt.gz', 'exampleFits.fits'],
                           ['exampleOutput.txt', 'exampleOutputGzip.txt', 'exampleOutputFits.txt'],
                           kuruczPath = 'testReadGalfastSpectra/starSED/kurucz/',
                           mltPath = 'testReadGalfastSpectra/starSED/mlt/',
                           wdPath = 'testReadGalfastSpectra/starSED/wDs/')
        self.assertTrue(os.path.isfile('exampleOutput.txt'))
        self.assertTrue(os.path.isfile('exampleOutputGzip.txt'))
        self.assertTrue(os.path.isfile('exampleOutputFits.txt'))

def suite():
    utilsTests.init()
    suites = []
    suites += unittest.makeSuite(TestSelectStarSED)
    suites += unittest.makeSuite(TestReadGalfast)
    return unittest.TestSuite(suites)

<<<<<<< HEAD
def run(shouldExit = False):
    utilsTests.run(suite(),shouldExit)

if __name__ == "__main__":
    run(True)
=======
    suite = unittest.TestLoader().loadTestsFromTestCase(TestSelectStarSED)
    unittest.TextTestRunner(verbosity=2).run(suite)
    suite = unittest.TestLoader().loadTestsFromTestCase(TestReadGalfast)
    unittest.TextTestRunner(verbosity=2).run(suite)
>>>>>>> c2a897e4
<|MERGE_RESOLUTION|>--- conflicted
+++ resolved
@@ -16,14 +16,10 @@
 
     @classmethod
     def setUpClass(cls):
-<<<<<<< HEAD
-
         #because SCons only knows about a limited subset of the LSST environment variables
         os.environ['LSST_THROUGHPUTS_DEFAULT'] = os.path.join(os.getenv('THROUGHPUTS_DIR'),'baseline')
         os.environ['SDSS_THROUGHPUTS'] = os.path.join(os.getenv('THROUGHPUTS_DIR'),'sdss')
 
-=======
->>>>>>> c2a897e4
         #Left this in after removing loading SEDs so that we can make sure that if the structure of
         #sims_sed_library changes in a way that affects testReadGalfast we can detect it.
         specMap= SpecMap()
@@ -330,13 +326,10 @@
 
     @classmethod
     def setUpClass(cls):
-<<<<<<< HEAD
         #because SCons only knows about a limited subset of the LSST environment variables
         os.environ['LSST_THROUGHPUTS_DEFAULT'] = os.path.join(os.getenv('THROUGHPUTS_DIR'),'baseline')
         os.environ['SDSS_THROUGHPUTS'] = os.path.join(os.getenv('THROUGHPUTS_DIR'),'sdss')
 
-=======
->>>>>>> c2a897e4
         #Left this in after removing loading SEDs so that we can make sure that if the structure of
         #sims_sed_library changes in a way that affects testReadGalfast we can detect it.
         specMap= SpecMap()
@@ -560,15 +553,7 @@
     suites += unittest.makeSuite(TestReadGalfast)
     return unittest.TestSuite(suites)
 
-<<<<<<< HEAD
 def run(shouldExit = False):
     utilsTests.run(suite(),shouldExit)
-
 if __name__ == "__main__":
-    run(True)
-=======
-    suite = unittest.TestLoader().loadTestsFromTestCase(TestSelectStarSED)
-    unittest.TextTestRunner(verbosity=2).run(suite)
-    suite = unittest.TestLoader().loadTestsFromTestCase(TestReadGalfast)
-    unittest.TextTestRunner(verbosity=2).run(suite)
->>>>>>> c2a897e4
+    run(True)