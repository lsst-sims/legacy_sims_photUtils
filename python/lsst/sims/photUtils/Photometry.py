--- conflicted
+++ resolved
@@ -81,15 +81,12 @@
         if self.bandPassKey != bandPassList:
             self.bandPassKey=[]
             self.bandPasses={}
-<<<<<<< HEAD
-            if bandPassDir == None:
-                bandPassDir = os.getenv('LSST_THROUGHPUTS_DEFAULT')
-=======
+
             #A hack to get around the fact that I can't get SCons to pass through env vars.
             #path = os.getenv('LSST_THROUGHPUTS_DEFAULT_DIR')
-            path = os.path.join(os.getenv('THROUGHPUTS_DIR'),'baseline')
-
->>>>>>> d9df00aa
+            if bandPassDir == None:
+                bandPassDir = os.path.join(os.getenv('THROUGHPUTS_DIR'),'baseline')
+
             for i in range(len(bandPassList)):
                 self.bandPassKey.append(bandPassList[i])
             
